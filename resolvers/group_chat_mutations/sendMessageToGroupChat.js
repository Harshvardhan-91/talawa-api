--- conflicted
+++ resolved
@@ -1,11 +1,3 @@
-<<<<<<< HEAD
-const GroupChat = require('../../models/GroupChat');
-const authCheck = require('../functions/authCheck');
-const GroupChatMessage = require('../../models/GroupChatMessage');
-const userExists = require('../../helper_functions/userExists');
-
-module.exports = async (parent, args, context) => {
-=======
 const GroupChat = require("../../models/GroupChat");
 const authCheck = require("../functions/authCheck");
 const GroupChatMessage = require("../../models/GroupChatMessage");
@@ -13,23 +5,19 @@
 
 module.exports = async (parent, args, context, info) => {
   try{
->>>>>>> b36fcd78
   authCheck(context);
 
   const chat = await GroupChat.findById(args.chatId);
-  if (!chat) throw new Error('Chat not found');
+  if (!chat) throw new Error("Chat not found");
 
   const sender = await userExists(context.userId);
 
   // ensure the user is a member of the group chat
-  const userIsAMemberOfGroupChat = chat.users.filter(
-    (user) => user === context.userId
-  );
-  // console.log(userIsAMemberOfGroupChat)
-  if (!(userIsAMemberOfGroupChat.length > 0))
-    throw new Error('User is not a member of this gorup chat');
+  const userIsAMemberOfGroupChat = chat.users.filter(user => user == context.userId);
+  //console.log(userIsAMemberOfGroupChat)
+  if (!(userIsAMemberOfGroupChat.length > 0)) throw new Error("User is not a member of this gorup chat");
 
-  // const receiver = chat.users.filter((u) => u != sender.id);
+  //const receiver = chat.users.filter((u) => u != sender.id);
 
   const message = new GroupChatMessage({
     groupChatMessageBelongsTo: chat._doc,
@@ -37,7 +25,7 @@
     createdAt: new Date(),
     messageContent: args.messageContent,
   });
-  // console.log(message._doc);
+  //console.log(message._doc);
 
   await message.save();
 
@@ -53,12 +41,15 @@
     }
   );
 
-  // calls subscription
-  context.pubsub.publish('MESSAGE_SENT_TO_GROUP_CHAT', {
+  //calls subscription
+  context.pubsub.publish("MESSAGE_SENT_TO_GROUP_CHAT", {
     messageSentToGroupChat: {
       ...message._doc,
     },
   });
 
   return message._doc;
+  }catch(e){
+    throw e;
+  }
 };