--- conflicted
+++ resolved
@@ -71,16 +71,12 @@
   removeEventProject,
   updateEventProject,
   createPost,
-<<<<<<< HEAD
   removePost,
   likePost,
   unlikePost,
   createTask,
   removeTask,
   updateTask,
-=======
-
->>>>>>> da5c8f70
   sendMembershipRequest,
   acceptMembershipRequest,
   rejectMembershipRequest,
