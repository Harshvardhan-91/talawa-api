<<<<<<< HEAD
const MembershipRequest = require('../../models/MembershipRequest');
const authCheck = require('../functions/authCheck');
const adminCheck = require('../functions/adminCheck');
const organizationExists = require('../../helper_functions/organizationExists');
const userExists = require('../../helper_functions/userExists');
=======
const MembershipRequest = require("../../models/MembershipRequest");
const authCheck = require("../functions/authCheck");
const adminCheck = require("../functions/adminCheck");
const organizationExists = require("../../helper_functions/organizationExists");
const userExists = require("../../helper_functions/userExists")
>>>>>>> b36fcd78

module.exports = async (parent, args, context) => {
  authCheck(context);
  // ensure membership request exists
  const membershipRequest = await MembershipRequest.findOne({
    _id: args.membershipRequestId,
  });
  if (!membershipRequest) throw new Error('Membership request not found');

  // ensure org exists
  const org = await organizationExists(membershipRequest.organization);

  // ensure user exists
  const user = await userExists(membershipRequest.user);

  // ensure user is admin
  adminCheck(context, org);

  // check to see if user is already a member
  org._doc.members.forEach((member) => {
    if (member._id === user.id) {
      throw new Error('User is already a member');
    }
  });

  // add user in membership request as a member to the organization
  org.overwrite({
    ...org._doc,
    members: [...org._doc.members, user],
  });

  // delete membership request
  await MembershipRequest.deleteOne({ _id: args.membershipRequestId });

  // remove membership request from organization
  org.overwrite({
    ...org._doc,
    membershipRequests: org._doc.membershipRequests.filter(
      (request) => request._id !== membershipRequest.id
    ),
  });

  await org.save();

  // remove membership request from user
  user.overwrite({
    ...user._doc,
    joinedOrganizations: [...user._doc.joinedOrganizations, org],
    membershipRequests: user._doc.membershipRequests.filter(
      (request) => request._id !== membershipRequest.id
    ),
  });

  await user.save();

  // return membershipship request
  return membershipRequest._doc;
};<|MERGE_RESOLUTION|>--- conflicted
+++ resolved
@@ -1,71 +1,66 @@
-<<<<<<< HEAD
-const MembershipRequest = require('../../models/MembershipRequest');
-const authCheck = require('../functions/authCheck');
-const adminCheck = require('../functions/adminCheck');
-const organizationExists = require('../../helper_functions/organizationExists');
-const userExists = require('../../helper_functions/userExists');
-=======
 const MembershipRequest = require("../../models/MembershipRequest");
 const authCheck = require("../functions/authCheck");
 const adminCheck = require("../functions/adminCheck");
 const organizationExists = require("../../helper_functions/organizationExists");
 const userExists = require("../../helper_functions/userExists")
->>>>>>> b36fcd78
 
-module.exports = async (parent, args, context) => {
+
+module.exports = async (parent, args, context, info) => {
   authCheck(context);
-  // ensure membership request exists
-  const membershipRequest = await MembershipRequest.findOne({
-    _id: args.membershipRequestId,
-  });
-  if (!membershipRequest) throw new Error('Membership request not found');
+  try {
+    //ensure membership request exists
+    const membershipRequest = await MembershipRequest.findOne({
+      _id: args.membershipRequestId,
+    });
+    if (!membershipRequest) throw new Error("Membership request not found");
 
-  // ensure org exists
-  const org = await organizationExists(membershipRequest.organization);
+    //ensure org exists
+    let org = await organizationExists(membershipRequest.organization);
 
-  // ensure user exists
-  const user = await userExists(membershipRequest.user);
 
-  // ensure user is admin
-  adminCheck(context, org);
+    //ensure user exists
+    let user = await userExists(membershipRequest.user);
 
-  // check to see if user is already a member
-  org._doc.members.forEach((member) => {
-    if (member._id === user.id) {
-      throw new Error('User is already a member');
-    }
-  });
 
-  // add user in membership request as a member to the organization
-  org.overwrite({
-    ...org._doc,
-    members: [...org._doc.members, user],
-  });
+    //ensure user is admin
+    adminCheck(context, org);
+    
+    //check to see if user is already a member
+    org._doc.members.forEach(member=>{
+        if(member._id == user.id){
+            throw new Error("User is already a member")
+        }
+    })
 
-  // delete membership request
-  await MembershipRequest.deleteOne({ _id: args.membershipRequestId });
+    //add user in membership request as a member to the organization
+    org.overwrite({
+      ...org._doc,
+      members: [...org._doc.members, user],
+    });
 
-  // remove membership request from organization
-  org.overwrite({
-    ...org._doc,
-    membershipRequests: org._doc.membershipRequests.filter(
-      (request) => request._id !== membershipRequest.id
-    ),
-  });
+    //delete membership request
+    await MembershipRequest.deleteOne({_id: args.membershipRequestId});
 
-  await org.save();
+    //remove membership request from organization
+    org.overwrite({
+        ...org._doc,
+        membershipRequests: org._doc.membershipRequests.filter(request => request._id !== membershipRequest.id)
+    })
 
-  // remove membership request from user
-  user.overwrite({
-    ...user._doc,
-    joinedOrganizations: [...user._doc.joinedOrganizations, org],
-    membershipRequests: user._doc.membershipRequests.filter(
-      (request) => request._id !== membershipRequest.id
-    ),
-  });
+    await org.save();
 
-  await user.save();
+    //remove membership request from user
+    user.overwrite({
+        ...user._doc,
+        joinedOrganizations: [...user._doc.joinedOrganizations, org],
+        membershipRequests: user._doc.membershipRequests.filter(request => request._id !== membershipRequest.id)
+    })
 
-  // return membershipship request
-  return membershipRequest._doc;
+    await user.save();
+
+    //return membershipship request
+    return membershipRequest._doc
+  } catch (e) {
+    throw e;
+  }
 };