--- conflicted
+++ resolved
@@ -1,17 +1,12 @@
-<<<<<<< HEAD
-const { unlink } = require('fs');
-=======
 
 const { unlink } = require("fs");
->>>>>>> b36fcd78
 
 module.exports = function deleteDuplicatedImage(imagePath) {
-  unlink(imagePath, (err) => {
-    if (err) {
-      throw err;
-    }
-    // if no error, file has been deleted successfully
-    // eslint-disable-next-line no-console
-    console.log('File was deleted as it already exists in the db!');
-  });
-};+    
+    unlink(imagePath, function (err) {
+        if (err)
+            throw err;
+        // if no error, file has been deleted successfully
+        console.log("File was deleted as it already exists in the db!");
+    });
+}