--- conflicted
+++ resolved
@@ -1,6 +1,6 @@
-const mongoose = require('mongoose');
+const mongoose = require("mongoose");
 
-const { Schema } = mongoose;
+const Schema = mongoose.Schema;
 
 const groupChatSchema = new Schema({
   title: {
@@ -10,34 +10,26 @@
   users: [
     {
       type: Schema.Types.ObjectId,
-      ref: 'User',
+      ref: "User",
       required: true,
     },
   ],
   messages: [
     {
       type: Schema.Types.ObjectId,
-      ref: 'GroupChatMessage',
+      ref: "GroupChatMessage",
     },
   ],
   creator: {
     type: Schema.Types.ObjectId,
-<<<<<<< HEAD
-    ref: 'User',
-=======
     ref: "User",
->>>>>>> b36fcd78
     required: true,
   },
   organization: {
     type: Schema.Types.ObjectId,
-<<<<<<< HEAD
-    ref: 'Organization',
-=======
     ref: "Organization",
->>>>>>> b36fcd78
     required: true,
   },
 });
 
-module.exports = mongoose.model('GroupChat', groupChatSchema);+module.exports = mongoose.model("GroupChat", groupChatSchema);